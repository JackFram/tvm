--- conflicted
+++ resolved
@@ -48,22 +48,6 @@
         }
       }
 
-<<<<<<< HEAD
-      auto target_kind = TargetKindRegEntry::RegisterOrGet(target_name)
-                             .set_name()
-                             .set_default_device_type(kDLCPU)
-                             .add_attr_option<Array<String>>("keys")
-                             .add_attr_option<String>("tag")
-                             .add_attr_option<String>("device")
-                             .add_attr_option<String>("model")
-                             .add_attr_option<Array<String>>("libs")
-                             .add_attr_option<Target>("host")
-                             .add_attr_option<Integer>("from_device")
-                             .set_attr<relay::transform::FTVMRelayToTIR>(
-                                 attr::kRelayToTIR, relay::contrib::uma::RelayToTIR(target_name))
-                             .set_attr<relay::transform::FTVMTIRToRuntime>(
-                                 "TIRToRuntime", relay::contrib::uma::TIRToRuntime);
-=======
       auto target_kind =
           TargetKindRegEntry::RegisterOrGet(target_name)
               .set_name()
@@ -78,7 +62,6 @@
               .set_attr<relay::transform::FTVMRelayToTIR>(
                   attr::kRelayToTIR, relay::contrib::uma::RelayToTIR(target_name))
               .set_attr<FTVMTIRToRuntime>("TIRToRuntime", relay::contrib::uma::TIRToRuntime);
->>>>>>> 1e6e2b35
 
       // target kind attrs inventory
       auto kind = TargetKind::Get(target_name).value();
